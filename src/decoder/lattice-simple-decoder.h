--- conflicted
+++ resolved
@@ -51,27 +51,16 @@
                                 lattice_beam(10.0),
                                 prune_interval(25),
                                 determinize_lattice(true),
-<<<<<<< HEAD
-                                prune_lattice(true),
-                                max_mem(50000000), // 50 MB (probably corresponds to 100 really) 
-                                max_loop(500000),
-=======
                                 max_mem(50000000), // 50 MB (probably corresponds to 500, really)
                                 max_loop(500000),
                                 max_arcs(-1),
->>>>>>> 5103ad3c
                                 beam_ratio(0.9) { }
   void Register(ParseOptions *po) {
     po->Register("beam", &beam, "Decoding beam.");
     po->Register("lattice-beam", &lattice_beam, "Lattice generation beam");
     po->Register("prune-interval", &prune_interval, "Interval (in frames) at which to prune tokens");
     po->Register("determinize-lattice", &determinize_lattice, "If true, determinize the lattice (in a special sense, keeping only best pdf-sequence for each word-sequence).");
-<<<<<<< HEAD
-    po->Register("prune-lattice", &prune_lattice, "If true, prune lattice using the lattice-beam (recommended)");
-    po->Register("max-mem", &max_mem, "Maximum approximate memory consumption (in bytes) to use in determinization (probably real consumption would be double this)");
-=======
     po->Register("max-mem", &max_mem, "Maximum approximate memory consumption (in bytes) to use in determinization (probably real consumption would be many times this)");
->>>>>>> 5103ad3c
     po->Register("max-loop", &max_loop, "Option to detect a certain type of failure in lattice determinization (not critical)");
     po->Register("max-arcs", &max_arcs, "If >0, maximum #arcs allowed in output lattice (total, not per state)");
   }
@@ -222,10 +211,6 @@
     Lattice raw_fst;
     if(!GetRawLattice(&raw_fst)) return false;
     Invert(&raw_fst); // make it so word labels are on the input.
-<<<<<<< HEAD
-    BaseFloat cur_beam = config_.lattice_beam;
-    fst::DeterminizeLatticeOptions lat_opts;
-=======
     if (!TopSort(&raw_fst)) // topological sort makes lattice-determinization more efficient
       KALDI_WARN << "Topological sorting of state-level lattice failed "
           "(probably your lexicon has empty words or your LM has epsilon cycles; this "
@@ -237,7 +222,6 @@
     
     LatticeWeight beam(config_.lattice_beam, 0);
     fst::DeterminizeLatticePrunedOptions lat_opts;
->>>>>>> 5103ad3c
     lat_opts.max_mem = config_.max_mem;
     lat_opts.max_loop = config_.max_loop;
     lat_opts.max_arcs = config_.max_arcs;
