--- conflicted
+++ resolved
@@ -46,8 +46,11 @@
   bool allocate_from_other;
   int32 min_deriv_time;
   int32 max_deriv_time;
-<<<<<<< HEAD
   int32 max_deriv_time_relative;
+  // optimize_looped_computation is a 'hidden config' not available from
+  // the command line; it's set to true to enable the optimization for
+  // looped computation that turns a linear computation into a loop.
+  bool optimize_looped_computation;
 
   NnetOptimizeOptions():
       optimize(true),
@@ -63,28 +66,8 @@
       allocate_from_other(true),
       min_deriv_time(std::numeric_limits<int32>::min()),
       max_deriv_time(std::numeric_limits<int32>::max()),
-      max_deriv_time_relative(std::numeric_limits<int32>::max()) {}
-=======
-  // optimize_looped_computation is a 'hidden config' not available from
-  // the command line; it's set to true to enable the optimization for
-  // looped computation that turns a linear computation into a loop.
-  bool optimize_looped_computation;
-
-  NnetOptimizeOptions(): optimize(true),
-                         consolidate_model_update(true),
-                         propagate_in_place(true),
-                         backprop_in_place(true),
-                         convert_addition(true),
-                         remove_assignments(true),
-                         allow_left_merge(true),
-                         allow_right_merge(true),
-                         initialize_undefined(true),
-                         move_sizing_commands(true),
-                         allocate_from_other(true),
-                         min_deriv_time(std::numeric_limits<int32>::min()),
-                         max_deriv_time(std::numeric_limits<int32>::max()),
-                         optimize_looped_computation(false) { }
->>>>>>> 9679545a
+      max_deriv_time_relative(std::numeric_limits<int32>::max()),
+      optimize_looped_computation(false) { }
 
   void Register(OptionsItf *opts) {
     opts->Register("optimize", &optimize, "Set this to false to turn off all "
