--- conflicted
+++ resolved
@@ -139,7 +139,6 @@
   }
 }
 
-<<<<<<< HEAD
 template<typename Real>
 static void UnitTestCuMathComputeLstmNonlinearity() {
   for (int i = 0; i < 3; i++) {
@@ -185,7 +184,7 @@
 }
 
 void UnitTestLstmNonlinearity() {
-  for (int32 loop = 0; loop < 100; loop++) {
+  for (int32 loop = 0; loop < 10; loop++) {
 
     // problem dimensions.
     int32 num_rows = RandInt(5, 20),
@@ -442,7 +441,8 @@
     KALDI_LOG << "For BackpropLstmNonlinearity"
               << (sizeof(Real) == 8 ? "<double>" : "<float>") << ", for dim = "
               << i << ", speed was " << gflops << " gigaflops";
-=======
+  }
+}
 
 template<typename Real>
 static void UnitTestCuMathNormalizePerRow() {
@@ -509,7 +509,6 @@
     KALDI_LOG << "For CuMatrix::NormalizePerRow"
               << (sizeof(Real)==8?"<double>":"<float>") << ", for dim = "
               << dim << ", speed was " << gflops << " gigaflops.";
->>>>>>> b710d78d
   }
 }
 
@@ -523,12 +522,9 @@
   UnitTestCuMathRandomize<Real>();
   UnitTestCuMathSplice<Real>();
   UnitTestCuMathCopy<Real>();
-<<<<<<< HEAD
   UnitTestLstmNonlinearity();
   UnitTestBackpropLstmNonlinearity<Real>();
-=======
   UnitTestCuMathNormalizePerRow<Real>();
->>>>>>> b710d78d
 }
 
 } // namespace kaldi
