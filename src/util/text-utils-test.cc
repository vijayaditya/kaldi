--- conflicted
+++ resolved
@@ -339,13 +339,10 @@
   TestSplitStringOnFirstSpace();
   TestIsToken();
   TestIsLine();
-<<<<<<< HEAD
   TestStringsApproxEqual();
-=======
   TestNan<float>();
   TestNan<double>();
   TestInf<float>();
   TestInf<double>();
->>>>>>> 88917507
   std::cout << "Test OK\n";
 }